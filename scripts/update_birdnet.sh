--- conflicted
+++ resolved
@@ -1,5 +1,5 @@
 #!/usr/bin/env bash
-# Update BirdNET-Pi
+# Update BirdNET-Pi's Git Repo
 source /etc/birdnet/birdnet.conf
 trap 'exit 1' SIGINT SIGHUP
 USER=$(awk -F: '/1000/ {print $1}' /etc/passwd)
@@ -11,17 +11,7 @@
 sudo systemctl daemon-reload
 sudo -u${USER} git -C $my_dir stash pop
 sudo ln -sf $my_dir/* /usr/local/bin/
-<<<<<<< HEAD
-sudo $my_dir/update_birdnet_snippets.sh
-=======
-if ! grep python3 <(head -n1 $my_dir/analyze.py);then
-  echo "Ensure all python scripts use the virtual environment"
-  sed -si "1 i\\#\!$HOME/BirdNET-Pi/birdnet/bin/python3" $my_dir/*.py
-fi
-if ! grep PRIVACY_MODE /etc/birdnet/birdnet.conf;then
-  sudo -u${USER} echo "PRIVACY_MODE=off" >> /etc/birdnet/birdnet.conf
-fi
-if ! grep RTSP_STREAM /etc/birdnet/birdnet.conf;then
-  sudo -u${USER} echo "RTSP_STREAM=" >> /etc/birdnet/birdnet.conf
-fi
->>>>>>> 2d819616
+
+# The script below handles changes to the host system
+# Any additions to the updater should be placed in that file.
+sudo $my_dir/update_birdnet_snippets.sh